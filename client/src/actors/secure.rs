// Copyright 2020-2021 IOTA Stiftung
// SPDX-License-Identifier: Apache-2.0

//! Secure Actor module
//!
//! The secure actor runs as service, isolates contained data, and synchronizes
//! across multiple accesses.

#![allow(clippy::type_complexity)]

use crate::internals;
pub use crate::{
    actors::{GetSnapshot, Registry},
    internals::Provider,
    state::{key_store::KeyStore, secure::SecureClient, snapshot::Snapshot},
    utils::StatusMessage,
    ResultMessage,
};
use actix::{Actor, ActorContext, Context, Handler, Message, Supervised};
use web3::{
    api::Accounts,
    signing::{Key as Web3Key, Signature, SigningError},
    types::{Address as Web3Address, SignedTransaction, TransactionParameters, H256},
};

use crypto::{
    keys::{
        bip39,
        slip10::{self, Chain, Curve, Seed},
    },
    signatures::{
        ed25519,
        secp256k1::{
            PublicKey as Secp256k1PublicKeyValue, RecoveryId as Secp256k1RecoveryId, SecretKey as Secp256k1SecretKey,
            Signature as Secp256k1Signature, PUBLIC_KEY_LENGTH as SECP256K1_PUBLIC_KEY_LENGTH,
            SECRET_KEY_LENGTH as SECP256K1_SECRET_KEY_LENGTH, SIGNATURE_LENGTH as SECP256K1_SIGNATURE_LENGTH,
        },
        sr25519::{
            DeriveJunction as Sr25519DeriveJunction, KeyPair as Sr25519KeyPair, PublicKey as Sr25519PublicKeyValue,
            Signature as Sr25519Signature, PUBLIC_KEY_LENGTH as SR25519_PUBLIC_KEY_LENGTH,
            SIGNATURE_LENGTH as SR25519_SIGNATURE_LENGTH,
        },
    },
    utils::rand::fill,
};
use engine::{
    store::Cache,
    vault::{ClientId, DbView, Key, RecordHint, RecordId, VaultId},
};
<<<<<<< HEAD
use std::{
    cell::Cell,
    collections::{HashMap, HashSet},
    convert::{TryFrom, TryInto},
    ops::Deref,
    rc::Rc,
};
=======
use std::{cell::Cell, collections::HashMap, convert::TryFrom, rc::Rc};
>>>>>>> 681a024e

use self::procedures::CallProcedure;
// sub-modules re-exports
pub use self::procedures::ProcResult;

/// Store typedef on `engine::store::Cache`
pub type Store = Cache<Vec<u8>, Vec<u8>>;

use stronghold_utils::GuardDebug;
use thiserror::Error as DeriveError;

#[derive(DeriveError, Debug)]
pub enum VaultError {
    #[error("Vault does not exist")]
    NotExisting,

    #[error("Failed to revoke record, vault does not exist")]
    RevocationError,

    #[error("Failed to collect gargabe, vault does not exist")]
    GarbageCollectError,

    #[error("Failed to get list, vault does not exist")]
    ListError,

    #[error("Failed to access Vault")]
    AccessError,
}

#[derive(DeriveError, Debug)]
pub enum StoreError {
    #[error("Unable to read from store")]
    NotExisting,
}

#[derive(DeriveError, Debug)]
pub enum SnapshotError {
    #[error("No snapshot present for client id ({0})")]
    NoSnapshotPresent(String),
}

/// Message types for [`SecureClientActor`]
pub mod messages {

    use super::*;
    use crate::{internals, Location};
    use serde::{Deserialize, Serialize};
    use std::time::Duration;

    #[derive(Clone, GuardDebug)]
    pub struct Terminate;

    impl Message for Terminate {
        type Result = ();
    }

    #[derive(Clone, GuardDebug)]
    pub struct ReloadData {
        pub id: ClientId,
        pub data: Box<(
            HashMap<VaultId, Key<internals::Provider>>,
            DbView<internals::Provider>,
            Store,
        )>,
    }

    impl Message for ReloadData {
        type Result = ();
    }

    #[derive(Clone, GuardDebug, Serialize, Deserialize)]
    pub struct CreateVault {
        pub location: Location,
    }

    impl Message for CreateVault {
        type Result = ();
    }

    #[derive(Clone, GuardDebug, Serialize, Deserialize)]
    pub struct WriteToVault {
        pub location: Location,

        pub payload: Vec<u8>,
        pub hint: RecordHint,
    }

    impl Message for WriteToVault {
        type Result = Result<(), anyhow::Error>;
    }

    #[derive(Clone, GuardDebug, Serialize, Deserialize)]
    pub struct RevokeData {
        pub location: Location,
    }

    impl Message for RevokeData {
        type Result = Result<(), anyhow::Error>;
    }

    #[derive(Clone, GuardDebug, Serialize, Deserialize)]
    pub struct GarbageCollect {
        pub location: Location,
    }

    impl Message for GarbageCollect {
        type Result = Result<(), anyhow::Error>;
    }

    #[derive(Clone, GuardDebug, Serialize, Deserialize)]
    pub struct ListIds {
        pub vault_path: Vec<u8>,
    }

    impl Message for ListIds {
        type Result = Result<Vec<(RecordId, RecordHint)>, anyhow::Error>;
    }

    #[derive(Clone, GuardDebug, Serialize, Deserialize)]
    pub struct CheckRecord {
        pub location: Location,
    }

    impl Message for CheckRecord {
        type Result = bool;
    }

    #[derive(Clone, GuardDebug, Serialize, Deserialize)]
    pub struct ClearCache;

    impl Message for ClearCache {
        type Result = Result<(), anyhow::Error>;
    }

    #[derive(Clone, GuardDebug, Serialize, Deserialize)]
    pub struct CheckVault {
        pub vault_path: Vec<u8>,
    }

    impl Message for CheckVault {
        type Result = bool;
    }

    #[derive(Clone, GuardDebug, Serialize, Deserialize)]
    pub struct WriteToStore {
        pub location: Location,
        pub payload: Vec<u8>,
        pub lifetime: Option<Duration>,
    }

    impl Message for WriteToStore {
        type Result = Result<(), anyhow::Error>;
    }

    #[derive(Clone, GuardDebug, Serialize, Deserialize)]
    pub struct ReadFromStore {
        pub location: Location,
    }

    impl Message for ReadFromStore {
        type Result = Result<Vec<u8>, anyhow::Error>;
    }

    #[derive(Clone, GuardDebug, Serialize, Deserialize)]
    pub struct DeleteFromStore {
        pub location: Location,
    }

    impl Message for DeleteFromStore {
        type Result = Result<(), anyhow::Error>;
    }

    pub struct GetData {}

    impl Message for GetData {
        type Result = Result<
            Box<(
                HashMap<VaultId, Key<internals::Provider>>,
                DbView<internals::Provider>,
                Store,
            )>,
            anyhow::Error,
        >;
    }
}

pub mod procedures {

    use super::*;
    use crate::Location;
    use crypto::keys::slip10::ChainCode;
    use serde::{Deserialize, Serialize};
    use std::convert::TryInto;

    /// for old client (cryptographic) procedure calling
    #[derive(Clone, Serialize, Deserialize)]
    pub enum Procedure {
        /// Generate a raw SLIP10 seed of the specified size (in bytes, defaults to 64 bytes/512 bits) and store it in
        /// the `output` location
        ///
        /// Note that this does not generate a BIP39 mnemonic sentence and it's not possible to
        /// generate one: use `BIP39Generate` if a mnemonic sentence will be required.
        SLIP10Generate {
            output: Location,
            hint: RecordHint,
            size_bytes: Option<usize>,
        },
        /// Derive a SLIP10 child key from a seed or a parent key, store it in output location and
        /// return the corresponding chain code
        SLIP10Derive {
            chain: Chain,
            input: SLIP10DeriveInput,
            output: Location,
            hint: RecordHint,
        },
        /// Use a BIP39 mnemonic sentence (optionally protected by a passphrase) to create or recover
        /// a BIP39 seed and store it in the `output` location
        BIP39Recover {
            mnemonic: String,
            passphrase: Option<String>,
            output: Location,
            hint: RecordHint,
        },
        /// Generate a BIP39 seed and its corresponding mnemonic sentence (optionally protected by a
        /// passphrase) and store them in the `output` location
        BIP39Generate {
            passphrase: Option<String>,
            output: Location,
            hint: RecordHint,
        },
        /// Read a BIP39 seed and its corresponding mnemonic sentence (optionally protected by a
        /// passphrase) and store them in the `output` location
        BIP39MnemonicSentence { seed: Location },
        /// Derive an Ed25519 public key from the corresponding private key stored at the specified
        /// location
        Ed25519PublicKey { private_key: Location },
        /// Use the specified Ed25519 compatible key to sign the given message
        ///
        /// Compatible keys are any record that contain the desired key material in the first 32 bytes,
        /// in particular SLIP10 keys are compatible.
        Ed25519Sign { private_key: Location, msg: Vec<u8> },

        /// Derive a sr25519 child key from a sr25519 key pair and store it in output location.
        Sr25519Derive {
            chain: Vec<crypto::signatures::sr25519::DeriveJunction>,
            input: Location,
            output: Location,
            hint: RecordHint,
        },
        /// Generate a sr25519 key pair and its corresponding mnemonic sentence or seed (optionally protected by a
        /// passphrase) and store them in the `output` location.
        Sr25519Generate {
            mnemonic_or_seed: Option<String>,
            passphrase: Option<String>,
            output: Location,
            hint: RecordHint,
        },
        /// Derive an Ed25519 public key from the corresponding keypair stored at the specified
        /// location.
        Sr25519PublicKey { keypair: Location },
        /// Use the specified Sr25519 keypair to sign the given message.
        Sr25519Sign { keypair: Location, msg: Vec<u8> },

        /// Generate a secp256k1 secret key and store them in the `output` location.
        Secp256k1Generate { output: Location, hint: RecordHint },
        /// Gets the public key associated with the secp256k1 secret key stored on the given location.
        Secp256k1PublicKey { private_key: Location },
        /// Use the specified secp256k1 secret key to sign the given message.
        Secp256k1Sign { private_key: Location, msg: Box<[u8; 32]> },

        /// Sign transaction using web3 instance.
        #[serde(skip)]
        Web3SignTransaction {
            accounts: Accounts<web3::transports::Http>,
            tx: TransactionParameters,
            private_key: Location,
        },
    }

    #[derive(GuardDebug, Clone, Serialize, Deserialize)]
    #[serde(try_from = "SerdeProcResult")]
    #[serde(into = "SerdeProcResult")]
    pub enum ProcResult {
        /// Return from generating a `SLIP10` seed.
        SLIP10Generate(StatusMessage),
        /// Returns the public key derived from the `SLIP10Derive` call.
        SLIP10Derive(ResultMessage<ChainCode>),
        /// `BIP39Recover` return value.
        BIP39Recover(StatusMessage),
        /// `BIP39Generate` return value.
        BIP39Generate(StatusMessage),
        /// `BIP39MnemonicSentence` return value. Returns the mnemonic sentence for the corresponding seed.
        BIP39MnemonicSentence(ResultMessage<String>),
        /// Return value for `Ed25519PublicKey`. Returns an Ed25519 public key.
        Ed25519PublicKey(ResultMessage<[u8; crypto::signatures::ed25519::PUBLIC_KEY_LENGTH]>),
        /// Return value for `Ed25519Sign`. Returns an Ed25519 signature.
        Ed25519Sign(ResultMessage<[u8; crypto::signatures::ed25519::SIGNATURE_LENGTH]>),
        /// Returns the public key derived from the `Sr25519Derive` call.
        Sr25519Derive(StatusMessage),
        /// `Sr25519Generate` return value.
        Sr25519Generate(StatusMessage),
        /// Return value for `Sr25519PublicKey`. Returns an sr25519 public key.
        Sr25519PublicKey(ResultMessage<Sr25519PublicKeyValue>),
        /// Return value for `Sr25519Sign`. Returns an sr25519 signature.
        Sr25519Sign(ResultMessage<Sr25519Signature>),
        /// `Secp256k1Generate` return value.
        Secp256k1Generate(StatusMessage),
        /// Return value for `Secp256k1PublicKey`. Returns a secp256k1 public key.
        Secp256k1PublicKey(ResultMessage<Secp256k1PublicKeyValue>),
        /// Return value for `Secp256k1Sign`. Returns a secp256k1 signature.
        Secp256k1Sign(ResultMessage<(Secp256k1Signature, Secp256k1RecoveryId)>),
        /// Return value for `Web3SignTransaction`. Returns the data for offline signed transaction.
        Web3SignTransaction(ResultMessage<SignedTransaction>),

        /// Generic Error return message.
        Error(String),
    }

    impl TryFrom<SerdeProcResult> for ProcResult {
        type Error = crate::Error;

        fn try_from(serde_proc_result: SerdeProcResult) -> Result<Self, crate::Error> {
            match serde_proc_result {
                SerdeProcResult::SLIP10Generate(msg) => Ok(ProcResult::SLIP10Generate(msg)),
                SerdeProcResult::SLIP10Derive(msg) => Ok(ProcResult::SLIP10Derive(msg)),
                SerdeProcResult::BIP39Recover(msg) => Ok(ProcResult::BIP39Recover(msg)),
                SerdeProcResult::BIP39Generate(msg) => Ok(ProcResult::BIP39Generate(msg)),
                SerdeProcResult::BIP39MnemonicSentence(msg) => Ok(ProcResult::BIP39MnemonicSentence(msg)),
                SerdeProcResult::Ed25519PublicKey(msg) => {
                    let msg: ResultMessage<[u8; crypto::signatures::ed25519::PUBLIC_KEY_LENGTH]> = match msg {
                        ResultMessage::Ok(v) => ResultMessage::Ok(v.as_slice().try_into()?),
                        ResultMessage::Error(e) => ResultMessage::Error(e),
                    };
                    Ok(ProcResult::Ed25519PublicKey(msg))
                }
                SerdeProcResult::Ed25519Sign(msg) => {
                    let msg: ResultMessage<[u8; crypto::signatures::ed25519::SIGNATURE_LENGTH]> = match msg {
                        ResultMessage::Ok(v) => ResultMessage::Ok(v.as_slice().try_into()?),
                        ResultMessage::Error(e) => ResultMessage::Error(e),
                    };
                    Ok(ProcResult::Ed25519Sign(msg))
                }
                SerdeProcResult::Sr25519Derive(msg) => Ok(ProcResult::Sr25519Derive(msg)),
                SerdeProcResult::Sr25519Generate(msg) => Ok(ProcResult::Sr25519Generate(msg)),
                SerdeProcResult::Sr25519PublicKey(msg) => {
                    let msg: ResultMessage<Sr25519PublicKeyValue> = match msg {
                        ResultMessage::Ok(v) => {
                            ResultMessage::Ok(Sr25519PublicKeyValue::from_raw(v.as_slice().try_into()?))
                        }
                        ResultMessage::Error(e) => ResultMessage::Error(e),
                    };
                    Ok(ProcResult::Sr25519PublicKey(msg))
                }
                SerdeProcResult::Sr25519Sign(msg) => {
                    let msg: ResultMessage<Sr25519Signature> = match msg {
                        ResultMessage::Ok(v) => ResultMessage::Ok(Sr25519Signature::from_raw(v.as_slice().try_into()?)),
                        ResultMessage::Error(e) => ResultMessage::Error(e),
                    };
                    Ok(ProcResult::Sr25519Sign(msg))
                }
                SerdeProcResult::Secp256k1Generate(msg) => Ok(ProcResult::Secp256k1Generate(msg)),
                SerdeProcResult::Secp256k1PublicKey(msg) => {
                    let msg: ResultMessage<Secp256k1PublicKeyValue> = match msg {
                        ResultMessage::Ok(v) => ResultMessage::Ok(
                            Secp256k1PublicKeyValue::from_bytes(v.as_slice().try_into()?)
                                .map_err(engine::Error::CryptoError)?,
                        ),
                        ResultMessage::Error(e) => ResultMessage::Error(e),
                    };
                    Ok(ProcResult::Secp256k1PublicKey(msg))
                }
                SerdeProcResult::Secp256k1Sign(r) => {
                    let msg: ResultMessage<(Secp256k1Signature, Secp256k1RecoveryId)> = match r {
                        ResultMessage::Ok((sig, recovery_id)) => ResultMessage::Ok((
                            Secp256k1Signature::from_bytes(sig.as_slice().try_into()?)
                                .map_err(engine::Error::CryptoError)?,
                            Secp256k1RecoveryId::from_u8(recovery_id).map_err(engine::Error::CryptoError)?,
                        )),
                        ResultMessage::Error(e) => ResultMessage::Error(e),
                    };
                    Ok(ProcResult::Secp256k1Sign(msg))
                }
                SerdeProcResult::Error(err) => Ok(ProcResult::Error(err)),
            }
        }
    }

    // Replaces arrays in ProcResult with vectors to derive Serialize/ Deserialize
    #[derive(Clone, Serialize, Deserialize)]
    enum SerdeProcResult {
        SLIP10Generate(StatusMessage),
        SLIP10Derive(ResultMessage<ChainCode>),
        BIP39Recover(StatusMessage),
        BIP39Generate(StatusMessage),
        BIP39MnemonicSentence(ResultMessage<String>),
        Ed25519PublicKey(ResultMessage<Vec<u8>>),
        Ed25519Sign(ResultMessage<Vec<u8>>),
        Sr25519Derive(StatusMessage),
        Sr25519Generate(StatusMessage),
        Sr25519PublicKey(ResultMessage<Vec<u8>>),
        Sr25519Sign(ResultMessage<Vec<u8>>),
        Secp256k1Generate(StatusMessage),
        Secp256k1PublicKey(ResultMessage<Vec<u8>>),
        Secp256k1Sign(ResultMessage<(Vec<u8>, u8)>),
        Error(String),
    }

    impl From<ProcResult> for SerdeProcResult {
        fn from(proc_result: ProcResult) -> Self {
            match proc_result {
                ProcResult::SLIP10Generate(msg) => SerdeProcResult::SLIP10Generate(msg),
                ProcResult::SLIP10Derive(msg) => SerdeProcResult::SLIP10Derive(msg),
                ProcResult::BIP39Recover(msg) => SerdeProcResult::BIP39Recover(msg),
                ProcResult::BIP39Generate(msg) => SerdeProcResult::BIP39Generate(msg),
                ProcResult::BIP39MnemonicSentence(msg) => SerdeProcResult::BIP39MnemonicSentence(msg),
                ProcResult::Ed25519PublicKey(msg) => {
                    let msg = match msg {
                        ResultMessage::Ok(slice) => ResultMessage::Ok(slice.to_vec()),
                        ResultMessage::Error(error) => ResultMessage::Error(error),
                    };
                    SerdeProcResult::Ed25519PublicKey(msg)
                }
                ProcResult::Ed25519Sign(msg) => {
                    let msg = match msg {
                        ResultMessage::Ok(slice) => ResultMessage::Ok(slice.to_vec()),
                        ResultMessage::Error(error) => ResultMessage::Error(error),
                    };
                    SerdeProcResult::Ed25519Sign(msg)
                }
                ProcResult::Sr25519Derive(msg) => SerdeProcResult::Sr25519Derive(msg),
                ProcResult::Sr25519Generate(msg) => SerdeProcResult::Sr25519Generate(msg),
                ProcResult::Sr25519PublicKey(msg) => {
                    let msg = match msg {
                        ResultMessage::Ok(public_key) => {
                            let raw: &[u8; SR25519_PUBLIC_KEY_LENGTH] = public_key.as_ref();
                            ResultMessage::Ok(raw.to_vec())
                        }
                        ResultMessage::Error(error) => ResultMessage::Error(error),
                    };
                    SerdeProcResult::Sr25519PublicKey(msg)
                }
                ProcResult::Sr25519Sign(msg) => {
                    let msg = match msg {
                        ResultMessage::Ok(signature) => {
                            let raw: &[u8; SR25519_SIGNATURE_LENGTH] = signature.as_ref();
                            ResultMessage::Ok(raw.to_vec())
                        }
                        ResultMessage::Error(error) => ResultMessage::Error(error),
                    };
                    SerdeProcResult::Sr25519Sign(msg)
                }
                ProcResult::Secp256k1Generate(msg) => SerdeProcResult::Secp256k1Generate(msg),
                ProcResult::Secp256k1PublicKey(msg) => {
                    let msg = match msg {
                        ResultMessage::Ok(public_key) => {
                            let raw: [u8; SECP256K1_PUBLIC_KEY_LENGTH] = public_key.to_bytes();
                            ResultMessage::Ok(raw.to_vec())
                        }
                        ResultMessage::Error(error) => ResultMessage::Error(error),
                    };
                    SerdeProcResult::Secp256k1PublicKey(msg)
                }
                ProcResult::Secp256k1Sign(msg) => {
                    let msg = match msg {
                        ResultMessage::Ok((signature, recovery_id)) => {
                            let raw: [u8; SECP256K1_SIGNATURE_LENGTH] = signature.to_bytes();
                            ResultMessage::Ok((raw.to_vec(), recovery_id.as_u8()))
                        }
                        ResultMessage::Error(error) => ResultMessage::Error(error),
                    };
                    SerdeProcResult::Secp256k1Sign(msg)
                }
                ProcResult::Web3SignTransaction(_msg) => panic!("unexpected `Web3SignTransaction` result"),
                ProcResult::Error(err) => SerdeProcResult::Error(err),
            }
        }
    }

    #[derive(Clone, GuardDebug, Serialize, Deserialize)]
    pub struct CallProcedure {
        pub proc: Procedure, // is procedure from client
    }

    impl Message for CallProcedure {
        type Result = Result<ProcResult, anyhow::Error>;
    }

    #[derive(Clone, GuardDebug)]
    pub struct SLIP10Generate {
        pub vault_id: VaultId,
        pub record_id: RecordId,
        pub hint: RecordHint,
        pub size_bytes: usize,
    }

    impl Message for SLIP10Generate {
        type Result = Result<crate::ProcResult, anyhow::Error>;
    }

    #[derive(Clone, GuardDebug)]
    pub struct SLIP10DeriveFromSeed {
        pub chain: Chain,
        pub seed_vault_id: VaultId,
        pub seed_record_id: RecordId,
        pub key_vault_id: VaultId,
        pub key_record_id: RecordId,
        pub hint: RecordHint,
    }

    impl Message for SLIP10DeriveFromSeed {
        type Result = Result<crate::ProcResult, anyhow::Error>;
    }

    #[derive(Clone, GuardDebug)]
    pub struct SLIP10DeriveFromKey {
        pub chain: Chain,
        pub parent_vault_id: VaultId,
        pub parent_record_id: RecordId,
        pub child_vault_id: VaultId,
        pub child_record_id: RecordId,
        pub hint: RecordHint,
    }

    impl Message for SLIP10DeriveFromKey {
        type Result = Result<crate::ProcResult, anyhow::Error>;
    }

    #[derive(Clone, GuardDebug)]
    pub struct BIP39Generate {
        pub passphrase: String,
        pub vault_id: VaultId,
        pub record_id: RecordId,
        pub hint: RecordHint,
    }

    impl Message for BIP39Generate {
        type Result = Result<crate::ProcResult, anyhow::Error>;
    }

    #[derive(Clone, GuardDebug)]
    pub struct BIP39Recover {
        pub mnemonic: String,
        pub passphrase: String,
        pub vault_id: VaultId,
        pub record_id: RecordId,
        pub hint: RecordHint,
    }

    impl Message for BIP39Recover {
        type Result = Result<crate::ProcResult, anyhow::Error>;
    }

    #[derive(Clone, GuardDebug)]
    pub struct Ed25519PublicKey {
        pub vault_id: VaultId,
        pub record_id: RecordId,
    }

    impl Message for Ed25519PublicKey {
        type Result = Result<crate::ProcResult, anyhow::Error>;
    }

    #[derive(Clone, GuardDebug)]
    pub struct Ed25519Sign {
        pub vault_id: VaultId,
        pub record_id: RecordId,
        pub msg: Vec<u8>,
    }

    impl Message for Ed25519Sign {
        type Result = Result<crate::ProcResult, anyhow::Error>;
    }

    #[derive(GuardDebug, Clone, Serialize, Deserialize)]
    pub enum SLIP10DeriveInput {
        /// Note that BIP39 seeds are allowed to be used as SLIP10 seeds
        Seed(Location),
        Key(Location),
    }

    #[derive(Clone, GuardDebug)]
    pub struct Sr25519Derive {
        pub chain: Vec<Sr25519DeriveJunction>,
        pub seed_vault_id: VaultId,
        pub seed_record_id: RecordId,
        pub key_vault_id: VaultId,
        pub key_record_id: RecordId,
        pub hint: RecordHint,
    }

    impl Message for Sr25519Derive {
        type Result = Result<crate::ProcResult, anyhow::Error>;
    }

    #[derive(Clone, GuardDebug)]
    pub struct Sr25519Generate {
        pub mnemonic_or_seed: Option<String>,
        pub passphrase: String,
        pub vault_id: VaultId,
        pub record_id: RecordId,
        pub hint: RecordHint,
    }

    impl Message for Sr25519Generate {
        type Result = Result<crate::ProcResult, anyhow::Error>;
    }

    #[derive(Clone, GuardDebug)]
    pub struct Sr25519PublicKey {
        pub vault_id: VaultId,
        pub record_id: RecordId,
    }

    impl Message for Sr25519PublicKey {
        type Result = Result<crate::ProcResult, anyhow::Error>;
    }

    #[derive(Clone, GuardDebug)]
    pub struct Sr25519Sign {
        pub vault_id: VaultId,
        pub record_id: RecordId,
        pub msg: Vec<u8>,
    }

    impl Message for Sr25519Sign {
        type Result = Result<crate::ProcResult, anyhow::Error>;
    }

    #[derive(Clone, GuardDebug)]
    pub struct Secp256k1Generate {
        pub vault_id: VaultId,
        pub record_id: RecordId,
        pub hint: RecordHint,
    }

    impl Message for Secp256k1Generate {
        type Result = Result<crate::ProcResult, anyhow::Error>;
    }

    #[derive(Clone, GuardDebug)]
    pub struct Secp256k1PublicKey {
        pub vault_id: VaultId,
        pub record_id: RecordId,
    }

    impl Message for Secp256k1PublicKey {
        type Result = Result<crate::ProcResult, anyhow::Error>;
    }

    #[derive(Clone, GuardDebug)]
    pub struct Secp256k1Sign {
        pub vault_id: VaultId,
        pub record_id: RecordId,
        pub msg: Box<[u8; 32]>,
    }

    impl Message for Secp256k1Sign {
        type Result = Result<crate::ProcResult, anyhow::Error>;
    }

    #[derive(Clone, GuardDebug)]
    pub struct Web3SignTransaction {
        pub vault_id: VaultId,
        pub record_id: RecordId,
        pub accounts: Accounts<web3::transports::Http>,
        pub tx: TransactionParameters,
    }

    impl Message for Web3SignTransaction {
        type Result = Result<crate::ProcResult, anyhow::Error>;
    }
}

/// Functional macro to remove boilerplate code for the implementation
/// of the [`SecureActor`].
/// TODO Make receiver type pass as argument.
macro_rules! impl_handler {
    ($mty:ty, $rty:ty, ($sid:ident,$mid:ident, $ctx:ident), $($body:tt)*) => {
        impl Handler<$mty> for SecureClient
        {
            type Result = $rty;
            fn handle(&mut $sid, $mid: $mty, $ctx: &mut Self::Context) -> Self::Result {
                $($body)*
            }
        }
    };

    ($mty:ty, $rty:ty, $($body:tt)*) => {
        impl_handler!($mty, $rty, (self,msg,ctx), $($body)*);
    }
}

#[cfg(test)]
pub mod testing {

    use super::*;
    use crate::Location;
    use serde::{Deserialize, Serialize};

    /// INSECURE MESSAGE
    /// MAY ONLY BE USED IN TESTING CONFIGURATIONS
    ///
    /// Reads data from the vault
    #[derive(Debug, Clone, Serialize, Deserialize)]
    pub struct ReadFromVault {
        pub location: Location,
    }

    impl Message for ReadFromVault {
        type Result = Result<Vec<u8>, anyhow::Error>;
    }

    impl_handler!(ReadFromVault, Result<Vec<u8>, anyhow::Error>, (self, msg, _ctx), {
        let (vid, rid) = self.resolve_location(msg.location);

        let key = self.keystore.take_key(vid)?;

        let mut data = Vec::new();
        let res = self.db.get_guard(&key, vid, rid, |guarded_data| {
            let guarded_data = guarded_data.borrow();
            data.extend_from_slice(&*guarded_data);
            Ok(())
        });
        self.keystore.insert_key(vid, key);

        match res {
            Ok(_) => Ok(data),
            Err(e) => Err(anyhow::anyhow!(e)),
        }
    });
}

impl Actor for SecureClient {
    type Context = Context<Self>;
}

impl Supervised for SecureClient {}

impl_handler!(messages::Terminate, (), (self, _msg, ctx), {
    ctx.stop();
});

impl_handler!(messages::ClearCache, Result<(), anyhow::Error>, (self, _msg, _ctx), {
    self.keystore.clear_keys();
    self.db.clear().map_err(|e| anyhow::anyhow!(e))
});

impl_handler!(messages::CreateVault, (), (self, msg, _ctx), {
    let (vault_id, _) = self.resolve_location(msg.location);

    let key = self.keystore.create_key(vault_id);
    self.db.init_vault(key, vault_id).unwrap(); // potentially produces an error
});

impl_handler!(messages::CheckRecord, bool, (self, msg, _ctx), {
    let (vault_id, record_id) = self.resolve_location(msg.location);

    return match self.keystore.take_key(vault_id) {
        Ok(key) => {
            let res = self.db.contains_record(&key, vault_id, record_id);
            self.keystore.insert_key(vault_id, key);
            res
        }
        Err(_) => false,
    };
});

impl_handler!(messages::WriteToVault, Result<(), anyhow::Error>, (self, msg, _ctx), {
    let (vault_id, record_id) = self.resolve_location(msg.location);

    let key = self
        .keystore
        .take_key(vault_id)?;

    let res = self.db.write(&key, vault_id, record_id, &msg.payload, msg.hint);
    self.keystore.insert_key(vault_id, key);
    res.map_err(|e| anyhow::anyhow!(e))
});

impl_handler!(messages::RevokeData, Result<(), anyhow::Error>, (self, msg, _ctx), {
    let (vault_id, record_id) = self.resolve_location(msg.location);

    let key = self
        .keystore
        .take_key(vault_id)?;

    let res = self.db.revoke_record(&key, vault_id, record_id);
    self.keystore.insert_key(vault_id, key);
    res.map_err(|_| anyhow::anyhow!(VaultError::RevocationError))
});

impl_handler!(messages::GarbageCollect, Result<(), anyhow::Error>, (self, msg, _ctx), {
    let (vault_id, _) = self.resolve_location(msg.location);

    let key = self
        .keystore
        .take_key(vault_id)?;

    let res = self.db.garbage_collect_vault(&key, vault_id);
    self.keystore.insert_key(vault_id, key);
    res.map_err(|_| anyhow::anyhow!(VaultError::GarbageCollectError))
});

impl_handler!(
    messages::ListIds,
    Result<Vec<(RecordId, RecordHint)>, anyhow::Error>,
    (self, msg, _ctx),
    {
        let vault_id = self.derive_vault_id(msg.vault_path);
        let key = self.keystore.take_key(vault_id)?;

        let list = self.db.list_hints_and_ids(&key, vault_id);
        self.keystore.insert_key(vault_id, key);
        Ok(list)
    }
);

impl_handler!(messages::ReloadData, (), (self, msg, _ctx), {
    let (keystore, state, store) = *msg.data;
    self.keystore.rebuild_keystore(keystore);
    self.db = state;
    self.rebuild_cache(self.client_id, store);
});

impl_handler!(messages::CheckVault, bool, (self, msg, _ctx), {
    let vid = self.derive_vault_id(msg.vault_path);
    self.keystore.vault_exists(vid)
});

impl_handler!(messages::WriteToStore, Result<(), anyhow::Error>, (self, msg, _ctx), {
    let (vault_id, _) = self.resolve_location(msg.location);
    self.write_to_store(vault_id.into(), msg.payload, msg.lifetime);

    Ok(())
});

impl_handler!(
    messages::ReadFromStore,
    Result<Vec<u8>, anyhow::Error>,
    (self, msg, _ctx),
    {
        let (vault_id, _) = self.resolve_location(msg.location);

        match self.read_from_store(vault_id.into()) {
            Some(data) => Ok(data),
            None => Err(anyhow::anyhow!(StoreError::NotExisting)),
        }
    }
);

impl_handler!( messages::DeleteFromStore, Result <(), anyhow::Error>, (self, msg, _ctx), {
    let (vault_id, _) = self.resolve_location(msg.location);
    self.store_delete_item(vault_id.into());

    Ok(())
});

impl_handler!(
    messages::GetData,
    Result<
        Box<(
            HashMap<VaultId, Key<internals::Provider>>,
            DbView<internals::Provider>,
            Store
        )>,
        anyhow::Error,
    >,
    (self, _msg, _ctx),
    {
        let keystore = self.keystore.get_data();
        let dbview = self.db.clone();
        let store = self.store.clone();

        Ok(Box::from((keystore, dbview, store)))
    }
);

// ----
// impl for procedures
// ---

/// Intermediate handler for executing procedures
/// will be replace by upcoming `procedures api`
impl Handler<CallProcedure> for SecureClient {
    type Result = Result<procedures::ProcResult, anyhow::Error>;

    fn handle(&mut self, msg: CallProcedure, ctx: &mut Self::Context) -> Self::Result {
        // // TODO move
        use procedures::*;

        // // shifted from interface, that passes the procedure to here
        let procedure = msg.proc;
        match procedure {
            Procedure::SLIP10Generate {
                output,
                hint,
                size_bytes,
            } => {
                let (vault_id, record_id) = self.resolve_location(output);

                <Self as Handler<SLIP10Generate>>::handle(
                    self,
                    SLIP10Generate {
                        vault_id,
                        record_id,
                        hint,
                        size_bytes: size_bytes.unwrap_or(64),
                    },
                    ctx,
                )
            }
            Procedure::SLIP10Derive {
                chain,
                input,
                output,
                hint,
            } => match input {
                SLIP10DeriveInput::Key(parent) => {
                    let (parent_vault_id, parent_record_id) = self.resolve_location(parent);

                    let (child_vault_id, child_record_id) = self.resolve_location(output);

                    <Self as Handler<SLIP10DeriveFromKey>>::handle(
                        self,
                        SLIP10DeriveFromKey {
                            chain,
                            hint,
                            parent_vault_id,
                            parent_record_id,
                            child_vault_id,
                            child_record_id,
                        },
                        ctx,
                    )
                }
                SLIP10DeriveInput::Seed(seed) => {
                    let (seed_vault_id, seed_record_id) = self.resolve_location(seed);

                    let (key_vault_id, key_record_id) = self.resolve_location(output);

                    <Self as Handler<SLIP10DeriveFromSeed>>::handle(
                        self,
                        SLIP10DeriveFromSeed {
                            chain,
                            hint,
                            seed_vault_id,
                            seed_record_id,
                            key_vault_id,
                            key_record_id,
                        },
                        ctx,
                    )
                }
            },

            Procedure::BIP39Recover {
                mnemonic,
                passphrase,
                output,
                hint,
            } => {
                let (vault_id, record_id) = self.resolve_location(output);

                <Self as Handler<BIP39Recover>>::handle(
                    self,
                    BIP39Recover {
                        mnemonic,
                        passphrase: passphrase.unwrap_or_else(|| "".into()),
                        vault_id,
                        record_id,
                        hint,
                    },
                    ctx,
                )
            }

            Procedure::BIP39Generate {
                passphrase,
                output,
                hint,
            } => {
                let (vault_id, record_id) = self.resolve_location(output);

                <Self as Handler<BIP39Generate>>::handle(
                    self,
                    BIP39Generate {
                        passphrase: passphrase.unwrap_or_else(|| "".into()),
                        vault_id,
                        record_id,
                        hint,
                    },
                    ctx,
                )
            }

            Procedure::BIP39MnemonicSentence { seed: _ } => {
                unimplemented!()
            }

            Procedure::Ed25519PublicKey { private_key } => {
                let (vault_id, record_id) = self.resolve_location(private_key);

                <Self as Handler<Ed25519PublicKey>>::handle(self, Ed25519PublicKey { vault_id, record_id }, ctx)
            }
            Procedure::Ed25519Sign { private_key, msg } => {
                let (vault_id, record_id) = self.resolve_location(private_key);

                <Self as Handler<Ed25519Sign>>::handle(
                    self,
                    Ed25519Sign {
                        vault_id,
                        record_id,
                        msg,
                    },
                    ctx,
                )
            }
            // sr25519 procedures
            Procedure::Sr25519Derive {
                chain,
                input,
                output,
                hint,
            } => {
                let (seed_vault_id, seed_record_id) = self.resolve_location(input);

                let (key_vault_id, key_record_id) = self.resolve_location(output);

                if self.vault_exist(key_vault_id).is_none() {
                    self.add_new_vault(key_vault_id);
                }

                <Self as Handler<Sr25519Derive>>::handle(
                    self,
                    Sr25519Derive {
                        chain,
                        seed_vault_id,
                        seed_record_id,
                        key_vault_id,
                        key_record_id,
                        hint,
                    },
                    ctx,
                )
            }
            Procedure::Sr25519Generate {
                mnemonic_or_seed,
                passphrase,
                output,
                hint,
            } => {
                let (vault_id, record_id) = self.resolve_location(output);

                if self.vault_exist(vault_id).is_none() {
                    self.add_new_vault(vault_id);
                }

                <Self as Handler<Sr25519Generate>>::handle(
                    self,
                    Sr25519Generate {
                        mnemonic_or_seed,
                        passphrase: passphrase.unwrap_or_else(|| "".into()),
                        vault_id,
                        record_id,
                        hint,
                    },
                    ctx,
                )
            }
            Procedure::Sr25519PublicKey { keypair } => {
                let (vault_id, record_id) = self.resolve_location(keypair);
                <Self as Handler<Sr25519PublicKey>>::handle(self, Sr25519PublicKey { vault_id, record_id }, ctx)
            }
            Procedure::Sr25519Sign { keypair, msg } => {
                let (vault_id, record_id) = self.resolve_location(keypair);
                <Self as Handler<Sr25519Sign>>::handle(
                    self,
                    Sr25519Sign {
                        vault_id,
                        record_id,
                        msg,
                    },
                    ctx,
                )
            }
            // secp256k1
            Procedure::Secp256k1Generate { output, hint } => {
                let (vault_id, record_id) = self.resolve_location(output);

                if self.vault_exist(vault_id).is_none() {
                    self.add_new_vault(vault_id);
                }

                <Self as Handler<Secp256k1Generate>>::handle(
                    self,
                    Secp256k1Generate {
                        vault_id,
                        record_id,
                        hint,
                    },
                    ctx,
                )
            }
            Procedure::Secp256k1PublicKey { private_key } => {
                let (vault_id, record_id) = self.resolve_location(private_key);
                <Self as Handler<Secp256k1PublicKey>>::handle(self, Secp256k1PublicKey { vault_id, record_id }, ctx)
            }
            Procedure::Secp256k1Sign { private_key, msg } => {
                let (vault_id, record_id) = self.resolve_location(private_key);
                <Self as Handler<Secp256k1Sign>>::handle(
                    self,
                    Secp256k1Sign {
                        vault_id,
                        record_id,
                        msg,
                    },
                    ctx,
                )
            }
            // web3
            Procedure::Web3SignTransaction {
                accounts,
                tx,
                private_key,
            } => {
                let (vault_id, record_id) = self.resolve_location(private_key);
                <Self as Handler<Web3SignTransaction>>::handle(
                    self,
                    Web3SignTransaction {
                        vault_id,
                        record_id,
                        accounts,
                        tx,
                    },
                    ctx,
                )
            }
        }
    }
}

impl_handler!(procedures::SLIP10Generate, Result<crate::ProcResult, anyhow::Error>, (self, msg, _ctx), {
    if !self.keystore.vault_exists(msg.vault_id) {
        let key = self.keystore.create_key(msg.vault_id);
        self.db.init_vault(key, msg.vault_id)?;
    }
    let key = self.keystore.take_key(msg.vault_id).unwrap();

    let mut seed = vec![0u8; msg.size_bytes];
    match fill(&mut seed) {
        Ok(_) => {},
        Err(e) => {
            self.keystore.insert_key(msg.vault_id, key);
            return Err(anyhow::anyhow!(e))
        }
    }

    let res = self.db.write(&key, msg.vault_id, msg.record_id, &seed, msg.hint);

    self.keystore.insert_key(msg.vault_id, key);

    match res {
        Ok(_) => Ok(ProcResult::SLIP10Generate(StatusMessage::OK)),
        Err(e) => Err(anyhow::anyhow!(e)),
    }
});

impl_handler!(procedures::SLIP10DeriveFromSeed, Result<crate::ProcResult, anyhow::Error>, (self, msg, _ctx), {
    let seed_key = self
        .keystore
        .take_key(msg.seed_vault_id)?;

    if !self.keystore.vault_exists(msg.key_vault_id) {
        let key = self.keystore.create_key(msg.key_vault_id);
        match self.db.init_vault(key, msg.key_vault_id) {
            Ok(_) => {},
            Err(e) => {
                self.keystore.insert_key(msg.seed_vault_id, seed_key);
                return Err(anyhow::anyhow!(e))
            }
        }
    }
    let dk_key = self.keystore.take_key(msg.key_vault_id).unwrap();

    // FIXME if you see this fix here, that a single-threaded mutable reference
    // is being passed into the closure to obtain the result of the pro-
    // cedure calculation, you should consider rethinking this approach.

    let result = Rc::new(Cell::default());

    let res = self.db.exec_proc(
        &seed_key,
        msg.seed_vault_id,
        msg.seed_record_id,
        &dk_key,
        msg.key_vault_id,
        msg.key_record_id,
        msg.hint,
        |gdata| {
            let dk = Seed::from_bytes(&gdata.borrow())
                .derive(Curve::Ed25519, &msg.chain)
                .map_err(|e| anyhow::anyhow!(e))
                .unwrap();
            let data: Vec<u8> = dk.into();

            result.set(dk.chain_code());

            Ok(data)
        },
    );

    self.keystore.insert_key(msg.seed_vault_id, seed_key);
    self.keystore.insert_key(msg.key_vault_id, dk_key);

    match res {
        Ok(_) => Ok(ProcResult::SLIP10Derive(ResultMessage::Ok(result.get()))),
        Err(e) => Err(anyhow::anyhow!(e)),
    }
});

impl_handler!( procedures::SLIP10DeriveFromKey,Result<crate::ProcResult, anyhow::Error>, (self, msg, _ctx),{
    let parent_key = self
        .keystore
        .take_key(msg.parent_vault_id)?;

    if !self.keystore.vault_exists(msg.child_vault_id) {
        let key = self.keystore.create_key(msg.child_vault_id);
        match self.db.init_vault(key, msg.child_vault_id) {
            Ok(_) => {},
            Err(e) => {
                self.keystore.insert_key(msg.parent_vault_id, parent_key);
                return Err(anyhow::anyhow!(e))
            }
        }
    }
    let child_key = self.keystore.take_key(msg.child_vault_id).unwrap();

    let result = Rc::new(Cell::default());

    let res = self.db.exec_proc(
        &parent_key,
        msg.parent_vault_id,
        msg.parent_record_id,
        &child_key,
        msg.child_vault_id,
        msg.child_record_id,
        msg.hint,
        |parent| {
            let parent = slip10::Key::try_from(&*parent.borrow()).unwrap();
            let dk = parent.derive(&msg.chain).unwrap();

            let data: Vec<u8> = dk.into();

            result.set(dk.chain_code());

            Ok(data)
        },
    );

    self.keystore.insert_key(msg.parent_vault_id, parent_key);
    self.keystore.insert_key(msg.child_vault_id, child_key);

    match res {
        Ok(_) => Ok(ProcResult::SLIP10Derive(ResultMessage::Ok(result.get()))),
        Err(e) => Err(anyhow::anyhow!(e)),
    }
});

impl_handler!(procedures::BIP39Generate, Result<crate::ProcResult, anyhow::Error>, (self, msg, _ctx), {
    let mut entropy = [0u8; 32];
    fill(&mut entropy).map_err(|e| anyhow::anyhow!(e))?;
    let mnemonic = bip39::wordlist::encode(
        &entropy,
        &bip39::wordlist::ENGLISH, // TODO: make this user configurable
    ).map_err(|e| anyhow::anyhow!(format!("{:?}", e)))?;

    let mut seed = [0u8; 64];
    bip39::mnemonic_to_seed(&mnemonic, &msg.passphrase, &mut seed);

    if !self.keystore.vault_exists(msg.vault_id) {
        let key = self.keystore.create_key(msg.vault_id);
        self.db.init_vault(key, msg.vault_id)?;
    }
    let key = self.keystore.take_key(msg.vault_id).unwrap();

    let res = self.db.write(&key, msg.vault_id, msg.record_id, &seed, msg.hint);

    self.keystore.insert_key(msg.vault_id, key);

    // TODO: also store the mnemonic to be able to export it in the
    // BIP39MnemonicSentence message
    match res {
        Ok(_) => Ok(ProcResult::BIP39Generate(ResultMessage::OK)),
        Err(e) => Err(anyhow::anyhow!(e)),
    }
});

impl_handler!(procedures::BIP39Recover, Result<crate::ProcResult, anyhow::Error>, (self, msg, _ctx), {
    if !self.keystore.vault_exists(msg.vault_id) {
        let key = self.keystore.create_key(msg.vault_id);
        self.db.init_vault(key, msg.vault_id)?;
    }
    let key = self.keystore.take_key(msg.vault_id).unwrap();

    let mut seed = [0u8; 64];
    bip39::mnemonic_to_seed(&msg.mnemonic, &msg.passphrase, &mut seed);

    let res = self.db.write(&key, msg.vault_id, msg.record_id, &seed, msg.hint);
    self.keystore.insert_key(msg.vault_id, key);

    // TODO: also store the mnemonic to be able to export it in the
    // BIP39MnemonicSentence message
    match res {
        Ok(_) => Ok(ProcResult::BIP39Recover(ResultMessage::OK)),
        Err(e) => Err(anyhow::anyhow!(e)),
    }
});

impl_handler!(procedures::Ed25519PublicKey, Result<crate::ProcResult, anyhow::Error>, (self, msg, _ctx), {
    let key = self
        .keystore
        .take_key(msg.vault_id)?;

    let result = Rc::new(Cell::default());

    let res = self.db.get_guard(&key, msg.vault_id, msg.record_id, |data| {
        let raw = data.borrow();
        let mut raw = (*raw).to_vec();

        if raw.len() < 32 {
            return Err(engine::Error::CryptoError(crypto::error::Error::BufferSize {
                has: raw.len(),
                needs: 32,
                name: "data buffer",
            }));
        }
        raw.truncate(32);
        let mut bs = [0; 32];
        bs.copy_from_slice(&raw);

        let sk = ed25519::SecretKey::from_bytes(bs);
        let pk = sk.public_key();

        // send to client this result
        result.set(pk.to_bytes());

        Ok(())
    });
    self.keystore.insert_key(msg.vault_id, key);

    match res {
        Ok(_) => Ok(ProcResult::Ed25519PublicKey(ResultMessage::Ok(result.get()))),
        Err(e) => Err(anyhow::anyhow!(e)),
    }
});

impl_handler!(procedures::Ed25519Sign, Result <crate::ProcResult, anyhow::Error>, (self, msg, _ctx), {
    let pkey = self
        .keystore
        .take_key(msg.vault_id)?;

    let result = Rc::new(Cell::new([0u8; 64]));

    let res = self.db.get_guard(&pkey, msg.vault_id, msg.record_id, |data| {
        let raw = data.borrow();
        let mut raw = (*raw).to_vec();

        if raw.len() < 32 {
            return Err(engine::Error::CryptoError(crypto::Error::BufferSize {
                has: raw.len(),
                needs: 32,
                name: "data buffer",
            }));
        }
        raw.truncate(32);
        let mut bs = [0; 32];
        bs.copy_from_slice(&raw);

        let sk = ed25519::SecretKey::from_bytes(bs);

        let sig = sk.sign(&msg.msg);
        result.set(sig.to_bytes());

        Ok(())
    });

    self.keystore.insert_key(msg.vault_id, pkey);

    match res {
        Ok(_) => Ok(ProcResult::Ed25519Sign(ResultMessage::Ok(result.get()))),
        Err(e) => Err(anyhow::anyhow!(e)),
    }

});

impl_handler!(procedures::Sr25519Derive, Result<crate::ProcResult, anyhow::Error>, (self, msg, _ctx), {
    match self.keystore.get_key(msg.seed_vault_id) {
        Some(seed_key) => {
            self.keystore.insert_key(msg.seed_vault_id, seed_key.clone());
            let dk_key = if !self.keystore.vault_exists(msg.key_vault_id) {
                let key = self.keystore.create_key(msg.key_vault_id);
                self.db.init_vault(&key, msg.key_vault_id)?;
                key
            } else {
                self.keystore.get_key(msg.key_vault_id).unwrap()
            };
            self.keystore.insert_key(msg.key_vault_id, dk_key.clone());

            self.db
                .exec_proc(
                    &seed_key,
                    msg.seed_vault_id,
                    msg.seed_record_id,
                    &dk_key,
                    msg.key_vault_id,
                    msg.key_record_id,
                    msg.hint,
                    move |gdata| {
                        let dk = Sr25519KeyPair::from_seed(&gdata.borrow())
                            .derive(msg.chain.into_iter(), None)?;
                        let data = dk.seed().to_vec();
                        Ok(data)
                    },
                )
                .map_err(|e| anyhow::anyhow!(e))?;

        Ok(ProcResult::Sr25519Derive(StatusMessage::OK))
        }
        _ => Err(anyhow::anyhow!("Failed to access vault")),
    }
});

impl_handler!(procedures::Sr25519Generate, Result<crate::ProcResult, anyhow::Error>, (self, msg, _ctx), {
    let keypair = match msg.mnemonic_or_seed {
        Some(m) => Sr25519KeyPair::from_string(&m, Some(&msg.passphrase)),
        None => {
            let mut entropy = [0u8; 32];
            fill(&mut entropy).map_err(|e| anyhow::anyhow!(e))?;

            let mnemonic =
                bip39::wordlist::encode(&entropy, &bip39::wordlist::ENGLISH).map_err(|e| anyhow::anyhow!(format!("{:?}", e)))?;

            Sr25519KeyPair::from_string(&mnemonic, Some(&msg.passphrase))
        }
    };

    let key = if !self.keystore.vault_exists(msg.vault_id) {
        let k = self.keystore.create_key(msg.vault_id);
        self.db.init_vault(&k, msg.vault_id)?;
        k
    } else {
        self.keystore.get_key(msg.vault_id).unwrap()
    };

    self.keystore.insert_key(msg.vault_id, key.clone());

    match keypair {
        Ok(keypair) => {
            self.db
                .write(&key, msg.vault_id, msg.record_id, &keypair.seed(), msg.hint)?;

            Ok(ProcResult::Sr25519Generate(StatusMessage::OK))
        }
        Err(e) => {
            Err(anyhow::anyhow!("failed to generate key pair: {}", e.to_string()))
        }
    }
});

impl_handler!(procedures::Sr25519PublicKey, Result<crate::ProcResult, anyhow::Error>, (self, msg, _ctx), {
    if let Some(key) = self.keystore.get_key(msg.vault_id) {
        self.keystore.insert_key(msg.vault_id, key.clone());

        let result = Rc::new(Cell::new(None));

        self.db
            .get_guard(&key, msg.vault_id, msg.record_id, |data| {
                let raw = data.borrow();

                if raw.len() != 64 {
                    return Err(engine::Error::DatabaseError("incorrect number of private key bytes".into()));
                }

                let keypair = Sr25519KeyPair::from_seed(&raw);
                let pk = keypair.public_key();

                result.set(Some(pk));

                Ok(())
            })
            .map_err(|e| anyhow::anyhow!(e))?;

        Ok(ProcResult::Sr25519PublicKey(ResultMessage::Ok(result.take().unwrap())))
    } else {
        Err(anyhow::anyhow!("Failed; to access vault"))
    }
});

impl_handler!(procedures::Sr25519Sign, Result<crate::ProcResult, anyhow::Error>, (self, msg, _ctx), {
    if let Some(pkey) = self.keystore.get_key(msg.vault_id) {
        self.keystore.insert_key(msg.vault_id, pkey.clone());

        let result = Rc::new(Cell::new(None));

        self.db
            .get_guard(&pkey, msg.vault_id, msg.record_id, |data| {
                let raw = data.borrow();

                if raw.len() != 64 {
                    return Err(engine::Error::DatabaseError("incorrect number of private key bytes".into()));
                }

                let keypair = Sr25519KeyPair::from_seed(&raw);
                let sig = keypair.sign(&msg.msg);

                result.set(Some(sig));

                Ok(())
            })
            .map_err(|e| anyhow::anyhow!(e))?;

        Ok(ProcResult::Sr25519Sign(ResultMessage::Ok(result.take().unwrap())))
    } else {
        Err(anyhow::anyhow!("Failed; to access vault"))
    }
});

impl_handler!(procedures::Secp256k1Generate, Result<crate::ProcResult, anyhow::Error>, (self, msg, _ctx), {
    let mut key = vec![0u8; SECP256K1_SECRET_KEY_LENGTH];
    fill(&mut key).map_err(|e| anyhow::anyhow!(e))?;
    let private_key = Secp256k1SecretKey::from_bytes(&key.try_into().unwrap()).map_err(|e| anyhow::anyhow!(e))?;

    let key = if !self.keystore.vault_exists(msg.vault_id) {
        let k = self.keystore.create_key(msg.vault_id);
        self.db.init_vault(&k, msg.vault_id)?;

        k
    } else {
        self.keystore.get_key(msg.vault_id).unwrap()
    };

    self.keystore.insert_key(msg.vault_id, key.clone());

    self.db
        .write(&key, msg.vault_id, msg.record_id, &private_key.to_bytes(), msg.hint)?;

    Ok(ProcResult::Secp256k1Generate(StatusMessage::OK))
});

impl_handler!(procedures::Secp256k1PublicKey, Result<crate::ProcResult, anyhow::Error>, (self, msg, _ctx), {
    if let Some(key) = self.keystore.get_key(msg.vault_id) {
        self.keystore.insert_key(msg.vault_id, key.clone());

        let result = Rc::new(Cell::new(None));

        self.db
            .get_guard(&key, msg.vault_id, msg.record_id, |data| {
                let raw = data.borrow();

                if raw.len() != 32 {
                    return Err(engine::Error::DatabaseError("incorrect number of private key bytes".into()));
                }

                let private_key = Secp256k1SecretKey::from_bytes(&raw.deref().try_into()?)?;
                let pk = private_key.public_key();

                result.set(Some(pk));

                Ok(())
            })
           .map_err(|e| anyhow::anyhow!(e))?;

        Ok(ProcResult::Secp256k1PublicKey(ResultMessage::Ok(result.take().unwrap())))
    } else {
        Err(anyhow::anyhow!("Failed; to access vault"))
    }
});

impl_handler!(procedures::Secp256k1Sign, Result<crate::ProcResult, anyhow::Error>, (self, msg, _ctx), {
    if let Some(pkey) = self.keystore.get_key(msg.vault_id) {
        self.keystore.insert_key(msg.vault_id, pkey.clone());

        let result = Rc::new(Cell::new(None));

        self.db
            .get_guard(&pkey, msg.vault_id, msg.record_id, |data| {
                let raw = data.borrow();

                if raw.len() != 32 {
                    return Err(engine::Error::DatabaseError("incorrect number of private key bytes".into()));
                }

                let private_key = Secp256k1SecretKey::from_bytes(&raw.deref().try_into()?)?;
                let (sig, recovery_id) = private_key.sign(&msg.msg);
                result.set(Some((sig, recovery_id)));

                Ok(())
            })
            .map_err(|e| anyhow::anyhow!(e))?;

        Ok(ProcResult::Secp256k1Sign(ResultMessage::Ok(result.take().unwrap())))
    } else {
        Err(anyhow::anyhow!("Failed; to access vault"))
    }
});

struct Secp256k1SecretKeyRef<'a>(&'a Secp256k1SecretKey);

impl<'a> Web3Key for Secp256k1SecretKeyRef<'a> {
    fn sign(&self, message: &[u8], chain_id: Option<u64>) -> Result<Signature, SigningError> {
        let (signature, recovery_id) = self.0.sign(
            message[0..32]
                .try_into()
                .expect("secp256k1 message must contain exactly 32 bytes"),
        );

        let standard_v = recovery_id.as_u8() as u64;
        let v = if let Some(chain_id) = chain_id {
            // When signing with a chain ID, add chain replay protection.
            standard_v + 35 + chain_id * 2
        } else {
            // Otherwise, convert to 'Electrum' notation.
            standard_v + 27
        };
        let signature = signature.to_bytes();
        let r = H256::from_slice(&signature[..32]);
        let s = H256::from_slice(&signature[32..]);

        Ok(Signature { v, r, s })
    }

    fn address(&self) -> Web3Address {
        let public_key = self.0.public_key();
        let public_key = public_key.to_bytes();

        debug_assert_eq!(public_key[0], 0x04);
        let hash = keccak256(&public_key[1..]);

        Web3Address::from_slice(&hash[12..])
    }
}

fn keccak256(bytes: &[u8]) -> [u8; 32] {
    use tiny_keccak::{Hasher, Keccak};
    let mut output = [0u8; 32];
    let mut hasher = Keccak::v256();
    hasher.update(bytes);
    hasher.finalize(&mut output);
    output
}

impl_handler!(procedures::Web3SignTransaction, Result<crate::ProcResult, anyhow::Error>, (self, msg, _ctx), {
    if let Some(pkey) = self.keystore.get_key(msg.vault_id) {
        self.keystore.insert_key(msg.vault_id, pkey.clone());

        let result = Rc::new(Cell::new(None));

        self.db
            .get_guard(&pkey, msg.vault_id, msg.record_id, |data| {
                let raw = data.borrow();

                if raw.len() != 32 {
                    return Err(engine::Error::DatabaseError("incorrect number of private key bytes".into()));
                }

                let private_key =
                    Secp256k1SecretKey::from_bytes(&raw.deref().try_into()?)?;
                let key = Secp256k1SecretKeyRef(&private_key);

                match futures::executor::block_on(msg.accounts.sign_transaction(msg.tx, key)) {
                    Ok(signed_transaction) => {
                        result.set(Some(signed_transaction));
                        Ok(())
                    }
                    Err(e) => {
                        Err(engine::Error::DatabaseError(format!("failed to sign transaction: {}", e.to_string())))
                    }
                }
            })
            .map_err(|e| anyhow::anyhow!(e))?;

        Ok(ProcResult::Web3SignTransaction(ResultMessage::Ok(result.take().unwrap())))
    } else {
        Err(anyhow::anyhow!("Failed to access vault"))
    }
});<|MERGE_RESOLUTION|>--- conflicted
+++ resolved
@@ -47,17 +47,13 @@
     store::Cache,
     vault::{ClientId, DbView, Key, RecordHint, RecordId, VaultId},
 };
-<<<<<<< HEAD
 use std::{
     cell::Cell,
-    collections::{HashMap, HashSet},
+    collections::HashMap,
     convert::{TryFrom, TryInto},
     ops::Deref,
     rc::Rc,
 };
-=======
-use std::{cell::Cell, collections::HashMap, convert::TryFrom, rc::Rc};
->>>>>>> 681a024e
 
 use self::procedures::CallProcedure;
 // sub-modules re-exports
@@ -1083,13 +1079,7 @@
                 hint,
             } => {
                 let (seed_vault_id, seed_record_id) = self.resolve_location(input);
-
                 let (key_vault_id, key_record_id) = self.resolve_location(output);
-
-                if self.vault_exist(key_vault_id).is_none() {
-                    self.add_new_vault(key_vault_id);
-                }
-
                 <Self as Handler<Sr25519Derive>>::handle(
                     self,
                     Sr25519Derive {
@@ -1110,11 +1100,6 @@
                 hint,
             } => {
                 let (vault_id, record_id) = self.resolve_location(output);
-
-                if self.vault_exist(vault_id).is_none() {
-                    self.add_new_vault(vault_id);
-                }
-
                 <Self as Handler<Sr25519Generate>>::handle(
                     self,
                     Sr25519Generate {
@@ -1146,11 +1131,6 @@
             // secp256k1
             Procedure::Secp256k1Generate { output, hint } => {
                 let (vault_id, record_id) = self.resolve_location(output);
-
-                if self.vault_exist(vault_id).is_none() {
-                    self.add_new_vault(vault_id);
-                }
-
                 <Self as Handler<Secp256k1Generate>>::handle(
                     self,
                     Secp256k1Generate {
@@ -1454,16 +1434,14 @@
 });
 
 impl_handler!(procedures::Sr25519Derive, Result<crate::ProcResult, anyhow::Error>, (self, msg, _ctx), {
-    match self.keystore.get_key(msg.seed_vault_id) {
-        Some(seed_key) => {
+    match self.keystore.take_key(msg.seed_vault_id) {
+        Ok(seed_key) => {
             self.keystore.insert_key(msg.seed_vault_id, seed_key.clone());
-            let dk_key = if !self.keystore.vault_exists(msg.key_vault_id) {
+            if !self.keystore.vault_exists(msg.key_vault_id) {
                 let key = self.keystore.create_key(msg.key_vault_id);
-                self.db.init_vault(&key, msg.key_vault_id)?;
-                key
-            } else {
-                self.keystore.get_key(msg.key_vault_id).unwrap()
-            };
+                self.db.init_vault(key, msg.key_vault_id)?;
+            }
+            let dk_key = self.keystore.take_key(msg.key_vault_id).unwrap();
             self.keystore.insert_key(msg.key_vault_id, dk_key.clone());
 
             self.db
@@ -1484,7 +1462,7 @@
                 )
                 .map_err(|e| anyhow::anyhow!(e))?;
 
-        Ok(ProcResult::Sr25519Derive(StatusMessage::OK))
+            Ok(ProcResult::Sr25519Derive(StatusMessage::OK))
         }
         _ => Err(anyhow::anyhow!("Failed to access vault")),
     }
@@ -1504,13 +1482,11 @@
         }
     };
 
-    let key = if !self.keystore.vault_exists(msg.vault_id) {
-        let k = self.keystore.create_key(msg.vault_id);
-        self.db.init_vault(&k, msg.vault_id)?;
-        k
-    } else {
-        self.keystore.get_key(msg.vault_id).unwrap()
-    };
+    if !self.keystore.vault_exists(msg.vault_id) {
+        let key = self.keystore.create_key(msg.vault_id);
+        self.db.init_vault(key, msg.vault_id)?;
+    }
+    let key = self.keystore.take_key(msg.vault_id).unwrap();
 
     self.keystore.insert_key(msg.vault_id, key.clone());
 
@@ -1528,61 +1504,55 @@
 });
 
 impl_handler!(procedures::Sr25519PublicKey, Result<crate::ProcResult, anyhow::Error>, (self, msg, _ctx), {
-    if let Some(key) = self.keystore.get_key(msg.vault_id) {
-        self.keystore.insert_key(msg.vault_id, key.clone());
-
-        let result = Rc::new(Cell::new(None));
-
-        self.db
-            .get_guard(&key, msg.vault_id, msg.record_id, |data| {
-                let raw = data.borrow();
-
-                if raw.len() != 64 {
-                    return Err(engine::Error::DatabaseError("incorrect number of private key bytes".into()));
-                }
-
-                let keypair = Sr25519KeyPair::from_seed(&raw);
-                let pk = keypair.public_key();
-
-                result.set(Some(pk));
-
-                Ok(())
-            })
-            .map_err(|e| anyhow::anyhow!(e))?;
-
-        Ok(ProcResult::Sr25519PublicKey(ResultMessage::Ok(result.take().unwrap())))
-    } else {
-        Err(anyhow::anyhow!("Failed; to access vault"))
-    }
+    let key = self.keystore.take_key(msg.vault_id)?;
+    self.keystore.insert_key(msg.vault_id, key.clone());
+
+    let result = Rc::new(Cell::new(None));
+
+    self.db
+        .get_guard(&key, msg.vault_id, msg.record_id, |data| {
+            let raw = data.borrow();
+
+            if raw.len() != 64 {
+                return Err(engine::Error::DatabaseError("incorrect number of private key bytes".into()));
+            }
+
+            let keypair = Sr25519KeyPair::from_seed(&raw);
+            let pk = keypair.public_key();
+
+            result.set(Some(pk));
+
+            Ok(())
+        })
+        .map_err(|e| anyhow::anyhow!(e))?;
+
+    Ok(ProcResult::Sr25519PublicKey(ResultMessage::Ok(result.take().unwrap())))
 });
 
 impl_handler!(procedures::Sr25519Sign, Result<crate::ProcResult, anyhow::Error>, (self, msg, _ctx), {
-    if let Some(pkey) = self.keystore.get_key(msg.vault_id) {
-        self.keystore.insert_key(msg.vault_id, pkey.clone());
-
-        let result = Rc::new(Cell::new(None));
-
-        self.db
-            .get_guard(&pkey, msg.vault_id, msg.record_id, |data| {
-                let raw = data.borrow();
-
-                if raw.len() != 64 {
-                    return Err(engine::Error::DatabaseError("incorrect number of private key bytes".into()));
-                }
-
-                let keypair = Sr25519KeyPair::from_seed(&raw);
-                let sig = keypair.sign(&msg.msg);
-
-                result.set(Some(sig));
-
-                Ok(())
-            })
-            .map_err(|e| anyhow::anyhow!(e))?;
-
-        Ok(ProcResult::Sr25519Sign(ResultMessage::Ok(result.take().unwrap())))
-    } else {
-        Err(anyhow::anyhow!("Failed; to access vault"))
-    }
+    let key = self.keystore.take_key(msg.vault_id)?;
+    self.keystore.insert_key(msg.vault_id, key.clone());
+
+    let result = Rc::new(Cell::new(None));
+
+    self.db
+        .get_guard(&key, msg.vault_id, msg.record_id, |data| {
+            let raw = data.borrow();
+
+            if raw.len() != 64 {
+                return Err(engine::Error::DatabaseError("incorrect number of private key bytes".into()));
+            }
+
+            let keypair = Sr25519KeyPair::from_seed(&raw);
+            let sig = keypair.sign(&msg.msg);
+
+            result.set(Some(sig));
+
+            Ok(())
+        })
+        .map_err(|e| anyhow::anyhow!(e))?;
+
+    Ok(ProcResult::Sr25519Sign(ResultMessage::Ok(result.take().unwrap())))
 });
 
 impl_handler!(procedures::Secp256k1Generate, Result<crate::ProcResult, anyhow::Error>, (self, msg, _ctx), {
@@ -1590,14 +1560,11 @@
     fill(&mut key).map_err(|e| anyhow::anyhow!(e))?;
     let private_key = Secp256k1SecretKey::from_bytes(&key.try_into().unwrap()).map_err(|e| anyhow::anyhow!(e))?;
 
-    let key = if !self.keystore.vault_exists(msg.vault_id) {
-        let k = self.keystore.create_key(msg.vault_id);
-        self.db.init_vault(&k, msg.vault_id)?;
-
-        k
-    } else {
-        self.keystore.get_key(msg.vault_id).unwrap()
-    };
+    if !self.keystore.vault_exists(msg.vault_id) {
+        let key = self.keystore.create_key(msg.vault_id);
+        self.db.init_vault(key, msg.vault_id)?;
+    }
+    let key = self.keystore.take_key(msg.vault_id).unwrap();
 
     self.keystore.insert_key(msg.vault_id, key.clone());
 
@@ -1608,60 +1575,54 @@
 });
 
 impl_handler!(procedures::Secp256k1PublicKey, Result<crate::ProcResult, anyhow::Error>, (self, msg, _ctx), {
-    if let Some(key) = self.keystore.get_key(msg.vault_id) {
-        self.keystore.insert_key(msg.vault_id, key.clone());
-
-        let result = Rc::new(Cell::new(None));
-
-        self.db
-            .get_guard(&key, msg.vault_id, msg.record_id, |data| {
-                let raw = data.borrow();
-
-                if raw.len() != 32 {
-                    return Err(engine::Error::DatabaseError("incorrect number of private key bytes".into()));
-                }
-
-                let private_key = Secp256k1SecretKey::from_bytes(&raw.deref().try_into()?)?;
-                let pk = private_key.public_key();
-
-                result.set(Some(pk));
-
-                Ok(())
-            })
-           .map_err(|e| anyhow::anyhow!(e))?;
-
-        Ok(ProcResult::Secp256k1PublicKey(ResultMessage::Ok(result.take().unwrap())))
-    } else {
-        Err(anyhow::anyhow!("Failed; to access vault"))
-    }
+    let key = self.keystore.take_key(msg.vault_id)?;
+    self.keystore.insert_key(msg.vault_id, key.clone());
+
+    let result = Rc::new(Cell::new(None));
+
+    self.db
+        .get_guard(&key, msg.vault_id, msg.record_id, |data| {
+            let raw = data.borrow();
+
+            if raw.len() != 32 {
+                return Err(engine::Error::DatabaseError("incorrect number of private key bytes".into()));
+            }
+
+            let private_key = Secp256k1SecretKey::from_bytes(&raw.deref().try_into()?)?;
+            let pk = private_key.public_key();
+
+            result.set(Some(pk));
+
+            Ok(())
+        })
+        .map_err(|e| anyhow::anyhow!(e))?;
+
+    Ok(ProcResult::Secp256k1PublicKey(ResultMessage::Ok(result.take().unwrap())))
 });
 
 impl_handler!(procedures::Secp256k1Sign, Result<crate::ProcResult, anyhow::Error>, (self, msg, _ctx), {
-    if let Some(pkey) = self.keystore.get_key(msg.vault_id) {
-        self.keystore.insert_key(msg.vault_id, pkey.clone());
-
-        let result = Rc::new(Cell::new(None));
-
-        self.db
-            .get_guard(&pkey, msg.vault_id, msg.record_id, |data| {
-                let raw = data.borrow();
-
-                if raw.len() != 32 {
-                    return Err(engine::Error::DatabaseError("incorrect number of private key bytes".into()));
-                }
-
-                let private_key = Secp256k1SecretKey::from_bytes(&raw.deref().try_into()?)?;
-                let (sig, recovery_id) = private_key.sign(&msg.msg);
-                result.set(Some((sig, recovery_id)));
-
-                Ok(())
-            })
-            .map_err(|e| anyhow::anyhow!(e))?;
-
-        Ok(ProcResult::Secp256k1Sign(ResultMessage::Ok(result.take().unwrap())))
-    } else {
-        Err(anyhow::anyhow!("Failed; to access vault"))
-    }
+    let key = self.keystore.take_key(msg.vault_id)?;
+    self.keystore.insert_key(msg.vault_id, key.clone());
+
+    let result = Rc::new(Cell::new(None));
+
+    self.db
+        .get_guard(&key, msg.vault_id, msg.record_id, |data| {
+            let raw = data.borrow();
+
+            if raw.len() != 32 {
+                return Err(engine::Error::DatabaseError("incorrect number of private key bytes".into()));
+            }
+
+            let private_key = Secp256k1SecretKey::from_bytes(&raw.deref().try_into()?)?;
+            let (sig, recovery_id) = private_key.sign(&msg.msg);
+            result.set(Some((sig, recovery_id)));
+
+            Ok(())
+        })
+        .map_err(|e| anyhow::anyhow!(e))?;
+
+    Ok(ProcResult::Secp256k1Sign(ResultMessage::Ok(result.take().unwrap())))
 });
 
 struct Secp256k1SecretKeyRef<'a>(&'a Secp256k1SecretKey);
@@ -1710,37 +1671,34 @@
 }
 
 impl_handler!(procedures::Web3SignTransaction, Result<crate::ProcResult, anyhow::Error>, (self, msg, _ctx), {
-    if let Some(pkey) = self.keystore.get_key(msg.vault_id) {
-        self.keystore.insert_key(msg.vault_id, pkey.clone());
-
-        let result = Rc::new(Cell::new(None));
-
-        self.db
-            .get_guard(&pkey, msg.vault_id, msg.record_id, |data| {
-                let raw = data.borrow();
-
-                if raw.len() != 32 {
-                    return Err(engine::Error::DatabaseError("incorrect number of private key bytes".into()));
+    let key = self.keystore.take_key(msg.vault_id)?;
+    self.keystore.insert_key(msg.vault_id, key.clone());
+
+    let result = Rc::new(Cell::new(None));
+
+    self.db
+        .get_guard(&key, msg.vault_id, msg.record_id, |data| {
+            let raw = data.borrow();
+
+            if raw.len() != 32 {
+                return Err(engine::Error::DatabaseError("incorrect number of private key bytes".into()));
+            }
+
+            let private_key =
+                Secp256k1SecretKey::from_bytes(&raw.deref().try_into()?)?;
+            let key = Secp256k1SecretKeyRef(&private_key);
+
+            match futures::executor::block_on(msg.accounts.sign_transaction(msg.tx, key)) {
+                Ok(signed_transaction) => {
+                    result.set(Some(signed_transaction));
+                    Ok(())
                 }
-
-                let private_key =
-                    Secp256k1SecretKey::from_bytes(&raw.deref().try_into()?)?;
-                let key = Secp256k1SecretKeyRef(&private_key);
-
-                match futures::executor::block_on(msg.accounts.sign_transaction(msg.tx, key)) {
-                    Ok(signed_transaction) => {
-                        result.set(Some(signed_transaction));
-                        Ok(())
-                    }
-                    Err(e) => {
-                        Err(engine::Error::DatabaseError(format!("failed to sign transaction: {}", e.to_string())))
-                    }
+                Err(e) => {
+                    Err(engine::Error::DatabaseError(format!("failed to sign transaction: {}", e.to_string())))
                 }
-            })
-            .map_err(|e| anyhow::anyhow!(e))?;
-
-        Ok(ProcResult::Web3SignTransaction(ResultMessage::Ok(result.take().unwrap())))
-    } else {
-        Err(anyhow::anyhow!("Failed to access vault"))
-    }
+            }
+        })
+        .map_err(|e| anyhow::anyhow!(e))?;
+
+    Ok(ProcResult::Web3SignTransaction(ResultMessage::Ok(result.take().unwrap())))
 });