--- conflicted
+++ resolved
@@ -21,7 +21,6 @@
 zeroize_derive = "1.0"
 anyhow = "1.0"
 thiserror = "1.0"
-futures = { version = "0.3", optional = true }
 actix = "0.12"
 futures = "0.3"
 web3 = "0.17"
@@ -32,12 +31,8 @@
 version = "0.4"
 
 [dependencies.iota-crypto]
-<<<<<<< HEAD
 git = "https://tributary.semantic-network.tech/semnet/crypto.rs"
 branch = "dev"
-=======
-version = "0.7.0"
->>>>>>> aea8a9dc
 features = [
 "random",
 "ed25519",
@@ -60,7 +55,7 @@
 version = "0.3"
 
 [features]
-p2p = ["stronghold-p2p", "futures"]
+p2p = ["stronghold-p2p"]
 
 [dev-dependencies]
 hex = "0.4.2"
