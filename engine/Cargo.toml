--- conflicted
+++ resolved
@@ -36,12 +36,8 @@
 default-features = false
 
 [dependencies.iota-crypto]
-<<<<<<< HEAD
 git = "https://tributary.semantic-network.tech/semnet/crypto.rs"
 branch = "dev"
-=======
-version = "0.5.0"
->>>>>>> c96ec245
 features = [ "random", "chacha", "hmac", "sha", "x25519", "blake2b" ]
 
 [dev-dependencies]
