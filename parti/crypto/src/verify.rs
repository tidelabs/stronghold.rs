/// extension on usize for constrained values.
pub trait USizeExt {
    fn constrain_value(&self) -> usize;
}

/// slice extension for constrainted values
pub trait SliceExt {
    fn constrain_value(&self) -> usize;
}

impl USizeExt for usize {
    fn constrain_value(&self) -> usize {
        *self
    }
}

impl<T: AsRef<[u8]>> SliceExt for T {
    fn constrain_value(&self) -> usize {
        self.as_ref().len()
    }
}

/// verify size of buffer
#[macro_export]
macro_rules! verify_keygen {
    ($size:expr => $buf:expr) => {{
        #[allow(unused_imports)]
        use $crate::verify::{SliceExt, USizeExt};
        
        let error = if $buf.constrain_value() != $size {
            Err("Invalid buffer size")
        } else {
            Ok(())
        };

        error.map_err(|e| $crate::Error::CryptoError(e.into()))?;
    }};
}

/// verify auth parameters
#[macro_export]
macro_rules! verify_auth {
    ($key:expr => [$key_size:expr], => [$buf:expr, $tag_size:expr]) => {{
        #[allow(unused_imports)]
        use $crate::verify::{SliceExt, USizeExt};

        let error = if $key.constrain_value() != $key_size {
            Err("Invalid key length")
        } else if $buf.constrain_value() < $tag_size {
            Err("Buffer is too small")
        } else {
            Ok(())
        };
        error.map_err(|e| $crate::Error::CryptoError(e.into()))?;
    }};
}
/// verify encryption parameters
#[macro_export]
macro_rules! verify_encrypt {
    ($key:expr => [$key_size:expr], $nonce:expr => [$nonce_size:expr],
		$plain:expr => [$buf:expr, $plain_limit:expr]) => {{
        #[allow(unused_imports)]
        use $crate::verify::{SliceExt, USizeExt};

        let error = if $key.constrain_value() != $key_size {
            Err("Invalid key length")
        }else if $nonce.constrain_value() != $nonce_size {
            Err("Invalid nonce length")
        }else if $plain.constrain_value() > $plain_limit {
            Err("Too much data")
        }else if $plain.constrain_value() > $buf.constrain_value() {
            Err("Buffer is too small")
        }else{
            Ok(())
        };
        error.map_err(|e| $crate::Error::CryptoError(e.into()))?;
    }};
}
/// verify decryption parameters
#[macro_export]
macro_rules! verify_decrypt {
    ($key:expr => [$key_size:expr], $nonce:expr => [$nonce_size:expr],
		$cipher:expr => [$buf:expr, $cipher_limit:expr]) => {{
        #[allow(unused_imports)]
        use $crate::verify::{SliceExt, USizeExt};

        let error = if $key.constrain_value() != $key_size {
            Err("Invalid key length")
        }else if $nonce.constrain_value() != $nonce_size {
            Err("Invalid nonce length")
        }else if $cipher.constrain_value() > $cipher_limit {
            Err("Too much data")
        }else if $cipher.constrain_value() > $buf.constrain_value() {
            Err("Buffer is too small")
        }else{
            Ok(())
        };
        error.map_err(|e| $crate::Error::CryptoError(e.into()))?;
    }};
}

/// verify seal parameters
#[macro_export]
macro_rules! verify_seal {
    ($key:expr => [$key_size:expr], $nonce:expr => [$nonce_const:expr],
		$plain:expr => [$buf:expr, $plain_limit:expr]) => {{
        #[allow(unused_imports)]
        use $crate::verify::{SliceExt, USizeExt};

<<<<<<< HEAD
        let error = if $key.constrain_value() != $key_size {
            Err("Invalid key length")
        } else if $nonce.constrain_value() != $nonce_const {
            Err("Invalid nonce length")
        } else if $plain.constrain_value() > $plain_limit {
            Err("Too much data")
        } else if $buf.constrain_value() < $plain.constrain_value() + CHACHAPOLY_TAG {
            Err("Buffer is too small")
        } else {
            Ok(())
=======
        let error = match true {
            _ if $key.constrain_value() != $key_size => Err("Invalid key length"),
            _ if $nonce.constrain_value() != $nonce_const => Err("Invalid nonce length"),
            _ if $plain.constrain_value() > $plain_limit => Err("Too much data"),
            _ if $buf.constrain_value() < $plain.constrain_value() + CHACHAPOLY_TAG => Err("Buffer is too small"),
            _ => Ok(()),
>>>>>>> d5258ef6
        };
        error.map_err(|e| $crate::Error::CryptoError(e.into()))?;
    }};
}
/// verify opening in place parameters
#[macro_export]
macro_rules! verify_open {
    ($key:expr => [$key_size:expr], $nonce:expr => [$nonce_size:expr],
		$cipher:expr => [$buf:expr, $tag_size:expr, $cipher_limit:expr]) => {{
        #[allow(unused_imports)]
        use $crate::verify::{SliceExt, USizeExt};

<<<<<<< HEAD
        let error = if $key.constrain_value() != $key_size {
            Err("Invalid key length")
        } else if $nonce.constrain_value() != $nonce_size {
            Err("Invalid nonce length")
        } else if $cipher.constrain_value() > $cipher_limit {
            Err("Too much data")
        } else if $cipher.constrain_value() < $tag_size {
            return Err($crate::Error::InvalidData.into());
        } else if $buf.constrain_value() + $tag_size < $cipher.constrain_value() {
            Err("Buffer is too small")
        } else {
            Ok(())
=======
        let error = match true {
            _ if $key.constrain_value() != $key_size => Err("Invalid key length"),
            _ if $nonce.constrain_value() != $nonce_size => Err("Invalid nonce length"),
            _ if $cipher.constrain_value() > $cipher_limit => Err("Too much data"),
            _ if $cipher.constrain_value() < $tag_size => Err($crate::Error::InvalidData)?,
            _ if $buf.constrain_value() + $tag_size < $cipher.constrain_value() => Err("Buffer is too small"),
            _ => Ok(()),
>>>>>>> d5258ef6
        };
        error.map_err(|e| $crate::Error::CryptoError(e.into()))?;
    }};
}<|MERGE_RESOLUTION|>--- conflicted
+++ resolved
@@ -107,7 +107,6 @@
         #[allow(unused_imports)]
         use $crate::verify::{SliceExt, USizeExt};
 
-<<<<<<< HEAD
         let error = if $key.constrain_value() != $key_size {
             Err("Invalid key length")
         } else if $nonce.constrain_value() != $nonce_const {
@@ -118,14 +117,6 @@
             Err("Buffer is too small")
         } else {
             Ok(())
-=======
-        let error = match true {
-            _ if $key.constrain_value() != $key_size => Err("Invalid key length"),
-            _ if $nonce.constrain_value() != $nonce_const => Err("Invalid nonce length"),
-            _ if $plain.constrain_value() > $plain_limit => Err("Too much data"),
-            _ if $buf.constrain_value() < $plain.constrain_value() + CHACHAPOLY_TAG => Err("Buffer is too small"),
-            _ => Ok(()),
->>>>>>> d5258ef6
         };
         error.map_err(|e| $crate::Error::CryptoError(e.into()))?;
     }};
@@ -138,7 +129,6 @@
         #[allow(unused_imports)]
         use $crate::verify::{SliceExt, USizeExt};
 
-<<<<<<< HEAD
         let error = if $key.constrain_value() != $key_size {
             Err("Invalid key length")
         } else if $nonce.constrain_value() != $nonce_size {
@@ -151,15 +141,6 @@
             Err("Buffer is too small")
         } else {
             Ok(())
-=======
-        let error = match true {
-            _ if $key.constrain_value() != $key_size => Err("Invalid key length"),
-            _ if $nonce.constrain_value() != $nonce_size => Err("Invalid nonce length"),
-            _ if $cipher.constrain_value() > $cipher_limit => Err("Too much data"),
-            _ if $cipher.constrain_value() < $tag_size => Err($crate::Error::InvalidData)?,
-            _ if $buf.constrain_value() + $tag_size < $cipher.constrain_value() => Err("Buffer is too small"),
-            _ => Ok(()),
->>>>>>> d5258ef6
         };
         error.map_err(|e| $crate::Error::CryptoError(e.into()))?;
     }};
